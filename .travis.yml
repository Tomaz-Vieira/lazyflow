--- conflicted
+++ resolved
@@ -37,15 +37,9 @@
   # - conda info -a
 
   - if [[ ! -d $TEST_ENV_PREFIX ]]; then
-<<<<<<< HEAD
       conda create -q -n $TEST_ENV -c ilastik-forge/label/nightly -c conda-forge ilastik-dependencies-no-solvers nose flake8 coverage coveralls;
     else
       conda install -y -n ${TEST_ENV} -c ilastik-forge/label/nightly -c conda-forge ilastik-dependencies-no-solvers nose flake8 coverage coveralls;
-=======
-      conda create -q -n $TEST_ENV -c ilastik-forge -c conda-forge/label/cf201901 ilastik-dependencies-no-solvers flake8 pytest-cov coveralls;
-    else
-      conda install -y -n ${TEST_ENV} -c ilastik-forge -c conda-forge/label/cf201901 ilastik-dependencies-no-solvers flake8 pytest-cov coveralls;
->>>>>>> 0a6c07e2
     fi
   # remove installed ilastik
   - rm -rf ${TEST_ENV_PREFIX}/ilastik-meta
