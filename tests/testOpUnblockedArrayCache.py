--- conflicted
+++ resolved
@@ -53,7 +53,13 @@
             pool.wait()
             assert opDataProvider.accessCount == 1
 
-<<<<<<< HEAD
+        # Also, make sure requests for INNER rois of stored blocks are also serviced from memory
+        opDataProvider.accessCount = 0
+        inner_roi = ((35, 35, 35), (45, 45, 45))
+        cache_data = opCache.Output( *inner_roi ).wait()
+        assert (cache_data == data[roiToSlice(*inner_roi)]).all()
+        assert opDataProvider.accessCount == 0
+
     def testCacheApi(self):
         graph = Graph()
         opDataProvider = OpArrayPiperWithAccessCount( graph=graph )
@@ -70,15 +76,7 @@
         assert len(l) == 2
         for k, t in l:
             assert t > 0.0
-=======
-        # Also, make sure requests for INNER rois of stored blocks are also serviced from memory
-        opDataProvider.accessCount = 0
-        inner_roi = ((35, 35, 35), (45, 45, 45))
-        cache_data = opCache.Output( *inner_roi ).wait()
-        assert (cache_data == data[roiToSlice(*inner_roi)]).all()
-        assert opDataProvider.accessCount == 0
 
->>>>>>> 41f9fc0f
 
 if __name__ == "__main__":
     # Set up logging for debug
