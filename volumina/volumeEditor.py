--- conflicted
+++ resolved
@@ -77,11 +77,7 @@
 
         # brushing control
         #self.crosshairControler = CrosshairControler() 
-<<<<<<< HEAD
-        self.brushingInterpreter = BrushingInterpreter(self.brushingModel, self.navCtrl)
-=======
         self.brushingInterpreter = BrushingInterpreter(self.navInterpret, self.navCtrl)
->>>>>>> f1df3295
         self.brushingControler = BrushingControler(self.brushingModel, self.posModel, labelsink)        
         def onBrushSize(s):
             b = QPen(QBrush(self.brushingModel.drawColor), s)
