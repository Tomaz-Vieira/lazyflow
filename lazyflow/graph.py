"""
This module implements the basic flow graph
of the lazyflow module.

Basic usage example:
    
---
import numpy
import lazyflow.graph
from lazyflow.operators.operators import  OpArrayPiper


g = lazyflow.graph.Graph()

operator1 = OpArrayPiper(g)
operator2 = OpArrayPiper(g)

operator1.inputs["Input"].setValue(numpy.zeros((10,20,30), dtype = numpy.uint8))

operator2.inputs["Input"].connect( operator1.outputs["Output"])

result = operator2.outputs["Output"][:].allocate().wait()

g.finalize()
---


"""

import lazyflow
import numpy
import vigra
import sys
import copy
import traceback
import psutil

if int(psutil.__version__.split(".")[0]) < 1 and int(psutil.__version__.split(".")[1]) < 3:
    print "Lazyflow: Please install a psutil python module version of at least >= 0.3.0"
    sys.exit(1)
    
import os
import time
import gc
import string
import types
import itertools

from h5dumprestore import instanceClassToString, stringToClass
from helpers import itersubclasses, detectCPUs, deprecated, warn_deprecated
from collections import deque
from Queue import Queue, LifoQueue, Empty, PriorityQueue
from threading import Thread, Event, current_thread, Lock
import weakref
from request import Request
import rtype
from roi import sliceToRoi, roiToSlice
from lazyflow.stype import ArrayLike
from lazyflow import stype




class Operators(object):
    
    operators = {}
    
    @classmethod
    def register(cls, opcls):
        cls.operators[opcls.__name__] = opcls
        print "registered operator %s (%s)" % (opcls.name, opcls.__name__)

    @classmethod
    def registerOperatorSubclasses(cls):
        for o in itersubclasses(Operator):
            cls.register(o)
        cls.operators.pop("OperatorWrapper")
        #+cls.operators.pop("Operator")

class MetaDict(dict):
  def __init__(self, other=False):
    if(other):
      dict.__init__(self,other)
    else:
      dict.__init__(self)
    self._dirty = True
    #TODO: remove this, only for backwards compatability
    if not self.has_key("shape"):
      self.shape = None
    if not self.has_key("dtype"):
      self.dtype = None
    if not self.has_key("axistags"):
      self.axistags = None

  def __setattr__(self,name,value):
    if self.has_key(name):
      changed = True
      try:
        if self[name] == value:
          changed = False
      except:
        pass
      if changed:
        self["_dirty"] = True
    self[name] = value
    return value

  def __getattr__(self,name):
    return self[name]

  def copy(self):
    return MetaDict(dict.copy(self))


class ValueRequest(object):
  """
  Pseudo request that behaves like a Request.Request object

  this object is used to prevent the heavy construction of complete Request
  objects in simple cases where they are not needed.
  """
  def __init__(self, value):
    self.result = value

  def wait(self):
    return self.result

  def notify(self, callback, *args, **kwargs):
    callback(*args, **kwargs)

  def onCancel(self, callback, *args, **kwargs):
    pass

  def allocate(self, priority = 0):
    return self

  def writeInto(self, destination):
    if isinstance(destination, numpy.ndarray):
      destination[:] = self.result
    else:
      destination[:] = self.result
    return self

  def getResult(self):
    return self.result


class Slot(object):
    """Common methods of all slot types."""

    @property
    def graph(self):
        return self.operator.graph
                        
    def __init__( self, name = "", operator = None, stype = ArrayLike, rtype = rtype.SubRegion, value = None, optional = False, level = 0):
        #if self.__class__ == Slot: # make Slot constructor "private"
            #raise Exception("Slot can't be constructed directly; use one of the derived slot types")
        if not hasattr(self, "_type"):
          self._type = None
        if type(stype) == str:
          stype = ArrayLike
        self.name = name
        self._optional = optional
        self.name = name
        self.operator = operator
        self.partner = None
        self.level = level
        self._value = None
        self._defaultValue = value
        self.rtype = rtype
        self.meta = MetaDict()
        self._subSlots = []
        self._stypeType = stype #class of stype
        self.stype = stype(self) #instance of stype
        self._clones = []

        self._callbacks_changed = dict() # callback dictionary (function : kw_arguments), the functions are called when the slots meta dict was changed (i.e. shape change, dtype change etc.)
        self._callbacks_dirty = dict() # callback dictionary (function : kw_arguments), the functions are called when the slot gets dirty
        self._callbacks_connect = dict() # callback dictionary (function : kw_arguments), the functions are called when the slots is connected
        self._callbacks_disconnect = dict() # callback dictionary (function : kw_arguments), the functions are called when the slots is disconnected

    @property
    def shape(self):
      return self.meta.shape

    @property
    def dtype(self):
      return self.meta.dtype

    @property
    def axistags(self):
      return self.meta.axistags

    @property
    def _shape(self):
        return self.meta.shape
        
    @_shape.setter
    def _shape(self,value):
      old = self.meta.shape
      self.meta.shape = value

    @property
    def _axistags(self):
      return self.meta.axistags
        
    @_axistags.setter
    def _axistags(self, value):
      old = self.meta.axistags
      self.meta.axistags = value

    @property
    def _dtype(self):
      return self.meta.dtype

    @_dtype.setter
    def _dtype(self, value):
      old = self.meta.dtype
      self.meta.dtype = value



    def notifyDirty(self, function, **kwargs):
      """
      calls the corresponding function when the slot gets dirty
      first argument of the function is the slot, second argument the roi
      the keyword arguments follow
      """
      self._callbacks_dirty[function] = kwargs

    
    def notifyMetaChanged(self, function, **kwargs):
      """
      calls the corresponding function when the slot meta information is changed
      first argument of the function is the slot
      the keyword arguments follow
      """
      self._callbacks_changed[function] = kwargs
    
    def notifyConnect(self, function, **kwargs):
      """
      calls the corresponding function when the slot is connected
      first argument of the function is the slot
      the keyword arguments follow
      """
      self._callbacks_connect[function] = kwargs
    
    def notifyDisconnect(self, function, **kwargs):
      """
      calls the corresponding function when the slot is disconnected
      first argument of the function is the slot
      the keyword arguments follow
      """
      self._callbacks_disconnect[function] = kwargs
    
    def unregisterDirty(self, function):
      """
      unregister a dirty callback
      """
      try:
        self._callbacks_dirty.pop(function)
      except KeyError:
        pass
    
    def unregisterConnect(self, function):
      """
      unregister a connect callback
      """
      try:
        self._callbacks_connect.pop(function)
      except KeyError:
        pass

    def unregisterDisconnect(self, function):
      """
      unregister a disconnect callback
      """
      try:
        self._callbacks_disconnect.pop(function)
      except KeyError:
        pass

    def unregisterMetaChanged(self, function):
      """
      unregister a changed callback
      """
      try:
        self._callbacks_changed.pop(function)
      except KeyError:
        pass
                           
    def __getitem__(self, key):
        if self.level > 0:
            return self._subSlots[key]
        else:
          assert self.meta.shape is not None, "OutputSlot.__getitem__: self.shape is None !!! (operator %r [self=%r] slot: %s, key=%r" % (self.operator.name, self.operator, self.name, key)
          return self(pslice=key)


    def __setitem__(self, key, value):
        slot = self._subSlots[key]
        if slot != value:
            slot.disconnect()
            self._subSlots[key] = value
    
            oldslot = slot        
            newslot = value
            for p in oldslot.partners:
                newslot._connect(p)
        
    def __len__(self):
        return len(self._subSlots)
    
 
    @property
    def value(self):
        return self._value

    def setValue(self, value):
        changed = True
        try:
          if value == self._value:
            changed = False
        except:
          pass
        if changed:
          sekf._value = None
          # call disconnectcallbacks
          for f,kw in self._callbacks_disconnect.iteritems():
            f(self, **kw)
          self._value = value
          self._changed()    

          # call connect callbacks
          for f,kw in self._callbacks_connect.iteritems():
            f(self, **kw)

    def __call__(self, *args, **kwargs):
      """
      new API

      the slot relays all arguments to the __init__ method
      of the Roi type. this allows lazyflow to support different
      types of rois without knowing anything about them.
      """
      roi = self.rtype(self,*args, **kwargs)
      return self.get( roi )

    def _requestFunctionWrapper(self, roi, destination):
      if destination is None:
        destination = self.stype.allocateDestination(roi)
      tres = self.operator.execute(self, roi, destination)
      return destination

    def get( self, roi, destination = None ):
      if self._value is not None:
        # this handles the case of an inputslot
        # having a ._value
        # --> construct cheaper request object for this case
        result = self.stype.writeIntoDestination(destination, self._value, roi)
        return ValueRequest(result)
      elif self.partner is not None:
        # this handles the case of an inputslot
        # --> just relay the request
        return self.partner.get(roi, destination)
      else:
        # normal case
        # --> construct heavy request object..
        return Request(self._requestFunctionWrapper,roi = roi,destination = destination)        


    def _registerClone(self, slot):
      if not slot in self._clones:
        self._clones.append(slot)

    def _unregisterClone(self, slot):
      if slot in self._clones:
        self._clones.remove(slot)

    def getInstance(self, operator, level = None):
        if level is None:
          level = self.level
        if self._type == "input":
          if level > 0:
            s = MultiInputSlot(self.name, operator, stype = self._stypeType, rtype = self.rtype, value = self._defaultValue, optional = self._optional, level = level)
          else:
            s = InputSlot(self.name, operator, stype = self._stypeType, rtype = self.rtype, value = self._defaultValue, optional = self._optional)
        elif self._type == "output":
          if level > 0:
            s= MultiOutputSlot(self.name, operator, stype = self._stypeType, rtype = self.rtype, value = self._defaultValue, optional = self._optional, level = level)
          else:
            s= OutputSlot(self.name, operator, stype = self._stypeType, rtype = self.rtype, value = self._defaultValue, optional = self._optional)
        return s

    def onDisconnect(self, slot):
      pass





class InputSlot(Slot):
    """
    The base class for input slots, it provides methods
    to connect the InputSlot to an OutputSlot of another
    operator (i.e. .connect(partner) call) or allows 
    to directly provide a value as input (i.e. .setValue(value) call)
    """
    
    def __init__(self, name = "", operator = None, stype = ArrayLike, rtype=rtype.SubRegion, value = None, optional = False):
        self._type = "input"
        super(InputSlot, self).__init__(name = name, operator = operator, stype = stype, rtype=rtype, value = value, optional = optional)
        self.partner = None
 

    def _changed(self, notify = True):
      if self.partner is not None:
        self.meta = self.partner.meta.copy()
      self._configureOperator(notify = notify)

      # call changed callbacks
      for f, kw in self._callbacks_changed.iteritems():
        f(self, **kw)

      for c in self._clones:
        c._changed(notify)

    def setValue(self, value, notify = True):
        """
        This methods allows to directly provide an array
        or other entitiy as input the the InputSlot instead
        of connecting it to a partner OutputSlot.
        """
        changed = True
        try:
          if value == self._value:
            changed = False
        except:
          pass
        if changed:
          if self.stype.isCompatible(value):
            # call disconnect callbacks
            for f, kw in self._callbacks_disconnect.iteritems():
              f(self,**kw)
            self._value = value
            self.stype.setupMetaForValue(value)
            # call connect callbacks
            for f, kw in self._callbacks_connect.iteritems():
              f(self,**kw)
            self._changed()

    @property
    def value(self):
        """
        a convenience method for retrieving the value
        from an (1,) shaped ndarray of dtype object, 
        used slots that contain single strings, floats, integers etc.
        """
        if self.partner is not None:
            temp = self[:].allocate().wait()[0]
            return temp
        else:
            assert self._value is not None, "InputSlot %s (%r): Cannot access .value since slot is not connected and setValue has not been called !" %(self.name, self)
            return self._value

    def connected(self):
        answer = True
        if self._value is None and self.partner is None:
            answer = False
        return answer
    
    def configured(self):
        answer = True
        if self._value is None and self.partner is None or not self.stype.isConfigured():
            answer = False
        return answer


    def connect(self, partner, notify = True):
        """
        connects the InputSlot to a partner OutputSlot
        
        when all InputSlots of an Operator are connected (or
        are given a value by calling .setvalue(value))
        the Operator is notified via its notifyConnectAll() method.
        """
        if partner is None:
            self.disconnect()
            return    
            
        if not isinstance(partner,(OutputSlot,MultiOutputSlot,Operator, InputSlot, MultiInputSlot)):
            self.setValue(partner)
            return
            
        if self.partner == partner and partner.level == self.level:
            return
        
        self.disconnect()
        if partner.level > 0:
            partner.disconnectSlot(self)
            if lazyflow.verboseWrapping:
                print "Operator [self=%r] '%s', slot '%s':" % (self.operator, self.operator.name, self.name)
                print "  -> wrapping because operator.level=0 and partner.level=%d" % partner.level
            newop = OperatorWrapper(self.operator)
            newop.inputs[self.name].connect(partner)
            
        else:
            self.partner = partner
            self.meta = partner.meta.copy()
            if not isinstance(partner, InputSlot):
              partner._connect(self)
            else:
              partner._registerClone(self)
            self.stype.connect(partner)
            # call connect callbacks
            for f, kw in self._callbacks_connect.iteritems():
              f(self,**kw)
            if self.stype.isConfigured():
                self._changed()
    
    def _configureOperator(self, notify = True):
        """
        call setupOutputs of Operator if all slots
        of the operator are connected and configured
        """
        
        if self.operator is not None:
          # check wether all slots are connected and notify operator            
          if self.operator.configured():
            self.operator._setupOutputs()
                
    def disconnect(self):
        """
        Disconnect a InputSlot from its partner
        """
        #TODO: also reset ._value ??
        if self.partner is not None:
            if not isinstance(self.partner, (InputSlot, MultiInputSlot)):
              self.partner.disconnectSlot(self)
            else:
              self.partner._unregisterClone(self)
        self.partner = None
        self.meta = MetaDict()

        # call callbacks
        for f,kw in self._callbacks_disconnect.iteritems():
          f(self, **kw)
        
    
            
    def setDirty(self, *args,**kwargs):
        """
        this method is called by a partnering OutputSlot
        when its content changes.
        
        the key parameter identifies the changed region
        of an numpy.ndarray
        """
        assert self.operator is not None, \
               "Slot '%s' cannot be set dirty, slot not belonging to any actual operator instance" % self.name
        if self.connected():
          roi = self.rtype(self,*args,**kwargs)

          # call callbacks
          for f,kw in self._callbacks_dirty.iteritems():
            f(self, roi, **kw)

          print "Input %r of %r is dirty" % (self.name, self.operator)
          self.operator.propagateDirty(self, roi)
          for c in self._clones:
            c.setDirty(*args,**kwargs)
    
    def __setitem__(self, key, value):
        assert self.operator is not None, "cannot do __setitem__ on Slot '%s' -> no operator !!"     
        roi = self.rtype(self,pslice = key)
        if self._value is not None:
            self._value[key] = value
            self.setDirty(roi) # only propagate the dirty key at the very beginning of the chain
        
        self.operator.setInSlot(self,key,value)
        
    def dumpToH5G(self, h5g, patchBoard):
        h5g.dumpSubObjects({
            "name" : self.name,
            "level" : self.level,
            "operator" : self.operator,
            "partner" : self.partner,
            "value" : self._value,
            "stype" : self.stype
            
        },patchBoard)
    
    @classmethod
    def reconstructFromH5G(cls, h5g, patchBoard):
        
        s = cls("temp")

        patchBoard[h5g.attrs["id"]] = s
        
        h5g.reconstructSubObjects(s,{
            "name" : "name",
            "level" : "level",
            "operator" : "operator",
            "partner" : "partner",
            "value" : "_value",
            "stype" : "stype"
            
        },patchBoard)

        return s
    
class OutputSlot(Slot):
    """
    The base class for output slots, it provides methods
    to connect the OutputSlot to an InputSlot of another
    operator (i.e. .connect(partner) call).
    
    the content of the OutputSlot e.g. the result of the operator
    it belongs to can be requested with the usual
    python array slicing syntax, i.e.
    
    outputslot[3,:,14:32]
    
    this call returns an GetItemRequestObject.
    """    
    
    
    def __init__(self, name = "", operator = None, stype = ArrayLike, rtype = rtype.SubRegion, value = None, optional = False, level = 0):
        self._type = "output"
        super(OutputSlot, self).__init__(name = name, operator = operator, stype = stype, rtype=rtype, level = 0)
        self._metaParent = operator
        self.operator = operator
        self.partners = []

        self._dirtyCallbacks = []
    

    def _changed(self):
      if self.meta._dirty:
        self.meta._dirty = False
        # call changed callbacks
        for f, kw in self._callbacks_changed.iteritems():
          f(self, **kw)

        for p in self.partners:
          p._changed()


    def _connect(self, partner, notify = True):
        if partner not in self.partners:
            self.partners.append(partner)
        #Re-run the connect anyway, because we might want to
        #propagate information like this
        partner.connect(self, notify = notify)
        
    def disconnect(self):
        for p in self.partners:
            p.disconnect()
            
    def disconnectSlot(self, partner):
        if partner in self.partners:
            self.partners.remove(partner)
           
    def registerDirtyCallback(self, function, **kwargs):
        self._dirtyCallbacks.append([function, kwargs])
    
    def unregisterDirtyCallback(self, function):
        element = None
        for e in self._dirtyCallbacks:
            if e[0] == function:
                element = e
        if element is not None:
            self._dirtyCallbacks.remove(element)
            
    def setDirty(self, *args, **kwargs):
        """
        This method can be called by an operator
        to indicate that a region (identified by key)
        has changed and needs recalculation.
        
        the method notifies all InputSlots that are connected to
        this output slot
        """

        if not self.stype.isConfigured():
            return
        if not isinstance(args[0],rtype.Roi):
          roi = self.rtype(self, *args, **kwargs)
        else:
          roi = args[0]

        for p in self.partners:
            p.setDirty(roi) #set everything dirty
            
        for cb in self._dirtyCallbacks:
            cb[0](roi.toSlice(), **cb[1])

    def __setitem__(self, key, value):
        for p in self.partners:
            p[key] = value

    
    def dumpToH5G(self, h5g, patchBoard):
        h5g.dumpSubObjects({
            "name" : self.name,
            "level" : self.level,
            "operator" : self.operator,
            "partners" : self.partners,
            "stype" : self.stype
            
        },patchBoard)
    
    @classmethod
    def reconstructFromH5G(cls, h5g, patchBoard):
        
        s = cls("temp")

        patchBoard[h5g.attrs["id"]] = s
        
        h5g.reconstructSubObjects(s,{
            "name" : "name",
            "level" : "level",
            "operator" : "operator",
            "partners" : "partners",
            "stype" : "stype"
            
        },patchBoard)
            
        return s
        

class MultiInputSlot(Slot):
    """
    The MultiInputSlot is a multidimensional InputSlot.
    
    it contains nested lists of InputSlot objects.
    """
    
    def __init__(self, name = "", operator = None, stype = ArrayLike, rtype=rtype.SubRegion, level = 1, value = None, optional = False):
        self._type = "input"
        self.partner = None
        self._subSlots = []
        self.inputs = {}
        super(MultiInputSlot, self).__init__(name = name, operator = operator, stype = stype, rtype=rtype, value = value, optional = optional, level = level)
    
    def setValue(self, value):
        """
        set all values of subslots to the same value
        """
        changed = True
        try:
          if value == self._value:
            changed = False
        except:
          pass
        if changed:
          # call disconnect callbacks
          for f, kw in self._callbacks_disconnect.iteritems():
            f(self,**kw)
          self._value = value
          self.stype.setupMetaForValue(value)
          for i,s in enumerate(self._subSlots):
              s.setValue(self._value)
<<<<<<< HEAD
=======
          # call connect callbacks
          for f, kw in self._callbacks_connect.iteritems():
            f(self,**kw)
>>>>>>> 7f23f060
          self._changed()    
    
    def setValues(self, values):
        """
        set values of subslots with arraylike object
        resizes the multinputslot with the length of the values array
        """
        # call disconnect callbacks
        for f, kw in self._callbacks_disconnect.iteritems():
          f(self,**kw)
        changed = True
        self.resize(len(values))
        for i,s in enumerate(self._subSlots):
            s.setValue(values[i])
        # call connect callbacks
        for f, kw in self._callbacks_connect.iteritems():
          f(self,**kw)
        self._changed()    
    
    def resize(self, size, notify = True, event = None):
        oldsize = len(self)
        if self.partner and len(self.partner) != size:
          self.partner.resize(size)
        while size > len(self):
            self._appendNew(notify=False,connect=False)
            
        while size < len(self):
            self._removeInputSlot(self[-1], notify = False)

        for i in range(0,size):
          self._connectSubSlot(i, notify = False)
        
        self._configureOperator()
        for c in self._clones:
          c.resize(size, notify, event)

    def _connectSubSlot(self,slot, notify = True):
      if type(slot) == int:
        index = slot
        slot = self._subSlots[slot]
      else:
        index = self._subSlots.index(slot)

      if self.partner is not None:
          if self.partner.level == self.level:
              if len(self.partner) > index:
                  self.partner[index]._connect(slot, notify = notify)
          else:
              slot.connect(self.partner)
      if self._value is not None:
          slot.setValue(self._value, notify = notify)    


                    
    def _appendNew(self, notify = True, event = None, connect = True):
        if self.level <= 1:
            islot = InputSlot(self.name ,self, stype = type(self.stype))
        else:
            islot = MultiInputSlot(self.name,self, stype = type(self.stype), level = self.level - 1)
        self._subSlots.append(islot)
        islot.name = self.name
        index = len(self)-1
        if connect:
          self._connectSubSlot(index, notify = notify)
        if self._value is not None:
          islot.setValue(self._value)
        return islot


    def _insertNew(self, index, notify = True, connect = True):
        if self.level == 1:
            islot = InputSlot(self.name,self, stype = type(self.stype))
        else:
            islot = MultiInputSlot(self.name,self, stype = type(self.stype), level = self.level - 1)
        self._subSlots.insert(index,islot)
        islot.name = self.name
        if connect:
          self._connectSubSlot(index, notify = notify)
        if self._value is not None:
          islot.setValue(self._value)

        return islot
    
    
    def _configureOperator(self, notify = True):
        # check wether all slots are connected and eventuall notify operator            
        if self.operator:
            allConfigured = True
            for slot in self.operator.inputs.values():
                if slot._optional is False and not slot.configured():
                    allConfigured = False
                    break
            if allConfigured:
              self.operator._setupOutputs()
        
    
    def connected(self):
        answer = True
        if self._value is None and self.partner is None:
            answer = False
        if answer is False and len(self._subSlots) > 0:
            answer = True
            for s in self._subSlots:
                if s.connected() is False:
                    answer = False
                    break
        return answer

    def configured(self):
        answer = True
        if (self._value is None and self.partner is None) or not self.stype.isConfigured():
            answer = False
        if answer is False and len(self._subSlots) > 0:
            answer = True
            for s in self._subSlots:
                if s.configured() is False:
                    answer = False
                    break
        return answer


    def _requiredLength(self):
        if self.partner is not None:
            if self.partner.level == self.level:
                return len(self.partner)
            elif self.partner.level < self.level:
                return 1
        elif self._value is not None:
            return 1
        else:
            return 0

    def _setupOutputs(self):
      self._changed()

    def _changed(self):
      if self.partner is not None:
        self.meta = self.partner.meta.copy()
        if self.partner.level == self.level:
          self.resize(len(self.partner))
      # call changed callbacks
      for f, kw in self._callbacks_changed.iteritems():
        f(self,**kw)

      self._configureOperator()
      for c in self._clones:
        c._changed()
        
    def connect(self,partner, notify = True):
        if partner is None:
            self.disconnect()
            return
        
        if not isinstance(partner,(OutputSlot,MultiOutputSlot,Operator,InputSlot, MultiInputSlot)):
            self.setValue(partner)
            return
          
        if self.partner == partner and partner.level == self.level:
            return
        
        if partner is not None:
            if partner.level == self.level:
                if self.partner is not None:
                    self.partner.disconnectSlot(self)
                self.partner = partner
                self.meta = self.partner.meta.copy()
                
                if len(self) != len(partner):
                    self.resize(len(partner))
                    
                if not isinstance(partner, (InputSlot, MultiInputSlot)):
                  partner._connect(self)
                  for i in range(len(self.partner)):
                      p = self.partner[i]
                      self.partner[i]._connect(self[i])
                else:
                  partner._registerClone(self)
                  for i in range(len(self.partner)):
                      p = self.partner[i]
                      self[i].connect(self.partner[i])

                # call slot type connect function
                self.stype.connect(partner)
                
                # call connect callbacks
                for f, kw in self._callbacks_connect.iteritems():
                  f(self,**kw)
               
                self._changed()
                
            elif partner.level < self.level:
                self.partner = partner
                self.meta = self.partner.meta.copy()
                for i, slot in enumerate(self._subSlots):                
                    slot.connect(partner)
                # call connect callbacks
                for f, kw in self._callbacks_connect.iteritems():
                  f(self,**kw)
                self._changed()

            elif partner.level > self.level:
                if not isinstance(partner, (InputSlot, MultiInputSlot)):
                  partner.disconnectSlot(self)
                if lazyflow.verboseWrapping:
                  print "-> Wrapping operator because own level is", self.level, "partner level is", partner.level
                if isinstance(self.operator,(OperatorWrapper, Operator)):
                    newop = OperatorWrapper(self.operator)
                    partner._connect(newop.inputs[self.name])
                else:
                    raise RuntimeError("Trying to connect a higher order slot to a subslot - NOT ALLOWED")

    def disconnect(self):
        for slot in self._subSlots:
            slot.disconnect()
        if self.partner is not None:
            if not isinstance(self.partner, (InputSlot, MultiInputSlot)):
              self.partner.disconnectSlot(self)
            else:
              self.partner._unregisterClone(self)
            self._subSlots = []
            self.partner = None
        
        # call disconnect callbacks
        for f, kw in self._callbacks_disconnect.iteritems():
          f(self,**kw)
        self.operator.onDisconnect(self)
    
    def removeSlot(self, index, notify = True, event = None):
        slot = index
        if type(index) is int:
            slot = self[index]
        self._removeInputSlot(slot, notify, event = event)
    
    def _removeInputSlot(self, inputSlot, notify = True, event = None):
        try:
            index = self._subSlots.index(inputSlot)
        except:
          pass
        self._subSlots.remove(inputSlot)
        if notify:
          self._configureOperator()
        for c in self._clones:
          c._changed()

        

    def setDirty(self, roi):
        assert self.operator is not None, "Slot %s cannot be set dirty, slot not belonging to any actual operator instance" % self.name
        self.operator.propagateDirty(self, roi)

    def propagateDirty(self, slot, roi):
        print "MultiInput %r of %r is dirty" % (self.name, self.operator)
        index = self._subSlots.index(slot)
        self.operator.notifySubSlotDirty((self,slot),(index,),roi)
    
    def notifySubSlotDirty(self, slots, indexes, roi):
        index = self._subSlots.index(slots[0])
        self.operator.notifySubSlotDirty((self,)+slots,(index,) + indexes,roi)
   
    @property
    def graph(self):
        return self.operator.graph

    def dumpToH5G(self, h5g, patchBoard):
        h5g.dumpSubObjects({
            "name" : self.name,
            "level" : self.level,
            "operator" : self.operator,
            "partner" : self.partner,
            "stype" : self.stype,
            "_subSlots": self._subSlots
            
        },patchBoard)
    
    @classmethod
    def reconstructFromH5G(cls, h5g, patchBoard):
        
        s = cls("temp")

        patchBoard[h5g.attrs["id"]] = s
        
        h5g.reconstructSubObjects(s,{
            "name" : "name",
            "level" : "level",
            "operator" : "operator",
            "partner" : "partner",
            "stype" : "stype",
            "_subSlots": "_subSlots"
            
        },patchBoard)
            
        return s


class MultiOutputSlot(Slot):
    """
    The MultiOutputSlot is a multidimensional OutputSlot.
    
    it contains nested lists of OutputSlot objects.
    """
    
    
    def __init__(self, name = "", operator = None, stype = ArrayLike, rtype=rtype.SubRegion, level = 1, optional = False, value = None):
        self._type = "output"
        super(MultiOutputSlot, self).__init__(name = name, operator = operator, stype = stype, rtype=rtype, level = level)
        self._metaParent = operator
        self.partners = []
    
   
    def append(self, subSlot, event = None):
        subSlot.operator = self
        self._subSlots.append(subSlot)
        index = len(self._subSlots) - 1
        self.meta._dirty = True
    
    def _insertNew(self,index, event = None):
        oslot = OutputSlot(self.name,self,stype=type(self.stype))
        self.insert(index,oslot, event = event)
        self.meta._dirty = True


    def insert(self, index, outputSlot, event = None):
        outputSlot.operator = self
        self._subSlots.insert(index,outputSlot)
        self.meta._dirty = True
        
    def remove(self, outputSlot, event = None):
        index = self._subSlots.index(outputSlot)
        self.pop(index, event = event)
        self.meta._dirty = True
    
    def pop(self, index = -1, event = None):
        oslot = self._subSlots[index]
        oslot.disconnect()
        oslot = self._subSlots.pop(index)
        self.meta._dirty = True

    def _changed(self):
      if self.meta._dirty:
        self.meta._dirty = False
        # call changed callbacks
        for f, kw in self._callbacks_changed.iteritems():
          f(self, **kw)
        for p in self.partners:
          p._changed()

      for o in self._subSlots:
        o._changed()

    def _connect(self, partner, notify = True):
        if partner not in self.partners:
            self.partners.append(partner)
        #Re-run the connect anyway, because we might want to
        #propagate information like this
        partner.connect(self, notify = notify)
        
    def disconnect(self):
        slots = self[:]
        for s in slots:
            s.disconnect()

    def disconnectSlot(self, partner):
        if partner in self.partners:
            self.partners.remove(partner)

    def clearAllSlots(self):
        slots = self[:]
        for s in slots:
            self.remove(s)
            
    def resize(self, size, event = None):
        if len(self) != size:
          self.meta._dirty = True
        while len(self) < size:
            if self.level == 1:
                slot = OutputSlot(self.name,self, stype = type(self.stype))
            else:
                slot = MultiOutputSlot(self.name,self, stype = type(self.stype), level = self.level - 1)
            index = len(self)
            self._subSlots.append(slot)

        
        while len(self) > size:
            self.pop()

    def execute(self,slot,roi,result):
        index = self._subSlots.index(slot)
        #TODO: remove this special case  once all operators are ported
        key = roiToSlice(roi.start,roi.stop)
        return self.operator.getSubOutSlot((self, slot,),(index,),key, result)


    def getOutSlot(self, slot, key, result):
        index = self._subSlots.index(slot)
        return self.operator.getSubOutSlot((self, slot,),(index,),key, result)

    def getSubOutSlot(self, slots, indexes, key, result):
        try:
            index = self._subSlots.index(slots[0])
        except:
            raise RuntimeError("MultiOutputSlot.getSubOutSlot: name=%r, operator.name=%r, slots=%r" % \
                               (self.name, self.operator.name, self.operator, slots))
        return self.operator.getSubOutSlot((self,) + slots, (index,) + indexes, key, result)
    
    def setDirty(self, roi):
        return
    
    @property
    def graph(self):
        return self.operator.graph


    def dumpToH5G(self, h5g, patchBoard):
        h5g.dumpSubObjects({
            "name" : self.name,
            "level" : self.level,
            "operator" : self.operator,
            "partners" : self.partners,
            "stype" : self.stype,
            "outputSlots" : self.outputSlots
            
        },patchBoard)
    
    @classmethod
    def reconstructFromH5G(cls, h5g, patchBoard):
        
        s = cls("temp")

        patchBoard[h5g.attrs["id"]] = s
        
        h5g.reconstructSubObjects(s,{
            "name" : "name",
            "level" : "level",
            "operator" : "operator",
            "partners" : "partners",
            "stype" : "stype",
            "outputSlots" : "outputSlots"
            
        },patchBoard)
            
        return s


class InputDict(dict):
    
    def __init__(self, operator):
      self.operator = operator


    def __setitem__(self, key, value):
        assert isinstance(value, (InputSlot, MultiInputSlot)), "ERROR: all elements of .inputs must be of type InputSlot or MultiInputSlot, you provided %r !" % (value,)
        return dict.__setitem__(self, key, value)
    def __getitem__(self, key):
        if self.has_key(key):
          return dict.__getitem__(self,key)
        elif hasattr(self.operator,key):
          return getattr(self.operator, key)
        else:
          raise Exception("Operator %s (class: %s) has no input slot named '%s'. available input slots are: %r" %(self.operator.name, self.operator.__class__, key, self.keys()))

    @classmethod
    def reconstructFromH5G(cls, h5g, patchBoard):
        temp = InputDict()
        patchBoard[h5g.attrs["id"]] = temp
        for i,g in h5g.items():
            temp[str(i)] = g.reconstructObject(patchBoard)
        return temp



class OutputDict(dict):
    
    def __init__(self, operator):
      self.operator = operator


    def __setitem__(self, key, value):
        assert isinstance(value, (OutputSlot, MultiOutputSlot)), "ERROR: all elements of .outputs must be of type OutputSlot or MultiOutputSlot, you provided %r !" % (value,)
        return dict.__setitem__(self, key, value)
    def __getitem__(self, key):
        if self.has_key(key):
          return dict.__getitem__(self,key)
        elif hasattr(self.operator,key):
          return getattr(self.operator, key)
        else:
          raise Exception("Operator %s (class: %s) has no output slot named '%s'. available output slots are: %r" %(self.operator.name, self.operator.__class__, key, self.keys()))

    @classmethod
    def reconstructFromH5G(cls, h5g, patchBoard):
        temp = OutputDict()
        patchBoard[h5g.attrs["id"]] = temp
        for i,g in h5g.items():
            temp[str(i)] = g.reconstructObject(patchBoard)
        return temp




class OperatorMetaClass(type):

    def __new__(cls,name,bases,classDict):
        cls = type.__new__(cls,name,bases,classDict)
        
        setattr(cls,"inputSlots", list(cls.inputSlots))
        setattr(cls,"outputSlots", list(cls.outputSlots))
        
        for k,v in cls.__dict__.items():
          if isinstance(v,(InputSlot, MultiInputSlot)):
            v.name = k
            cls.inputSlots.append(v)

          if isinstance(v,(OutputSlot, MultiOutputSlot)):
            v.name = k
            cls.outputSlots.append(v)
        return cls

    def __call__(cls,*args,**kwargs):
      # type.__call__ calls instance.__init__ internally
      instance = type.__call__(cls,*args,**kwargs)
      instance._after_init()
      return instance



class Operator(object):
    """
    The base class for all Operators.
    
    Operators consist of a class inheriting from this class
    and need to specify their inputs and outputs via
    thei inputSlot and outputSlot class properties.
    
    Each instance of an operator obtains individual
    copies of the inputSlots and outputSlots, which are
    available in the self.inputs and self.outputs instance
    properties.
    
    these instance properties can be used to connect
    the inputs and outputs of different operators.
    
    Example:
        operator1.inputs["InputA"].connect(operator2.outputs["OutputC"])
    
    
    Different examples for simple operators are provided
    in an example directory. plese read through the
    examples to learn how to implement your own operators...
    """
    
    #definition of inputs slots
    inputSlots  = [] 

    #definition of output slots -> operators instances 
    outputSlots = [] 
    name = ""
    description = ""
    category = "lazyflow"
    
    __metaclass__ = OperatorMetaClass

    def __new__( cls, *args, **kwargs ):
        ##
        # before __init__
        ##
        obj = super(Operator, cls).__new__(cls)
        obj.graph = None
        obj.operator = None
        obj.inputs = InputDict(obj)
        obj.outputs = OutputDict(obj)
        obj.register = True

        ##
        # wrap old api
        ##
        if hasattr(obj, "getOutSlot"):
            def getOutSlot_wrapper( self, slot, roi, result ):
                pslice = roiToSlice(roi.start,roi.stop)
                warn_deprecated( "getOutSlot() is superseded by execute()" )
                return self.getOutSlot(slot,pslice,result)
            obj.execute = types.MethodType(getOutSlot_wrapper, obj)
        return obj

    def __init__( self, parent = None, graph = None, register = True ):
        assert parent != None or graph != None
        self._configurationNotificationCallbacks = []
        # preserve compatability with old operators
        # that give the graph as first argument to 
        # operators they instantiate
        if parent is not None:
          if isinstance(parent, Graph):
            self.graph = parent
            self._parent = None
          else:
            self._parent = parent
            self.graph = self._parent.graph
        if graph is not None:
          if isinstance(graph, Graph):
            self.graph = Graph
            self._parent = None
          elif not  isinstance(graph, bool):
            self._parent = graph
            self.graph = self._parent.graph

        self._instantiate_slots()
        
        

    # continue initialization, when user overrides __init__
    def _after_init(self):
        #provide simple default name for lazy users
        if self.name == "": 
            self.name = type(self).__name__
        assert self.graph is not None, "Operator %r: self.graph is None, the parent  (%r) given to the operator must have a valid .graph attribute! " % (self, self._parent)
        # check for slot uniqueness
        temp = {}
        for i in self.inputSlots:
          if temp.has_key(i.name):
            raise Exception("ERROR: Operator %s has multiple slots with name %s, please make sure that all input and output slot names are unique" % (self.name, i.name))
            sys.exit(1)
          temp[i.name] = True

        for i in self.outputSlots:
          if temp.has_key(i.name):
            raise Exception("ERROR: Operator %s has multiple slots with name %s, please make sure that all input and output slot names are unique" % (self.name, i.name))
            sys.exit(1)
          temp[i.name] = True

        self._instantiate_slots()

        self._setDefaultInputValues()

        if len(self.inputs.keys()) == 0:
          self._setupOutputs()



    def _instantiate_slots(self):
        # replicate input slot connections
        # defined for the operator for the instance
        for i in self.inputSlots:
            if not self.inputs.has_key(i.name):
              ii = i.getInstance(self)
              ii.connect(i.partner)
              self.inputs[i.name] = ii

        for k,v in self.inputs.items():
          self.__dict__[v.name] = v
        
        # relicate output slots
        # defined for the operator for the instance 
        for o in self.outputSlots:
            if not self.outputs.has_key(o.name):
              oo = o.getInstance(self)
              self.outputs[o.name] = oo         

        for k,v in self.outputs.items():
          self.__dict__[v.name] = v

    def __setattr__(self, name, value):
      """
      This method safeguards that operators do not overwrite slot names with
      custom instance attributes.
      """
      if self.__dict__.has_key("inputs") and self.__dict__.has_key("outputs"):
        if self.inputs.has_key(name) or self.outputs.has_key(name):
          assert isinstance(value, Slot), "ERROR: trying to set attribute %r of operator %r to value %r, which is not of type Slot !" % (name, self, value)
      object.__setattr__(self,name,value)
      

    def connected(self):
      """
      Returns True if all input slots that are non-optional are
      connected.
      """
      allConnected = True
      for slot in self.inputs.values():
          if slot._optional is False and slot.connected() is False:
              allConnected = False
              break
      return allConnected

    def configured(self):
      """
      Returns True if all input slots that are non-optional are
      connected and configured.
      """
      allConfigured = True
      for slot in self.inputs.values():
          if slot._optional is False and slot.configured() is False:
              allConfigured = False
              break
      return allConfigured


    def _setDefaultInputValues(self):
      for i in self.inputs.values():
        if i._value is None and i._defaultValue is not None:
          i.setValue(i._defaultValue)
         
    def _getOriginalOperator(self):
        return self
        
    def disconnect(self):
        for s in self.outputs.values():
            s.disconnect()
        for s in self.inputs.values():
            s.disconnect()
    
    
    """
    This method is called when an output of another operator on which 
    this operators dependds, i.e. to which it is connected gets invalid. 
    The region of interest of the inputslot which is now dirty is specified
    in the key property, the input slot which got dirty is specified in the inputSlot
    property.
    
    This method must calculate what output ports and which subregions of them are
    invalidated by this, and must call the .setDirty(key) of the corresponding
    outputslots.
    """
    def propagateDirty(self, inputSlot, roi):
        # default implementation calls old api for backwardcompatability
        if hasattr(roi,"toSlice"):
          self.notifyDirty(inputSlot,roi.toSlice())
        else:
          print "propagateDirty: roi=", roi
          raise TypeError(".propagatedirty of Operator %r is not implemented !" % (self)) 

    def notifyDirty(self, inputSlot, key):
        # simple default implementation
        # -> set all outputs dirty    
        for os in self.outputs.values():
            os.setDirty(slice(None,None,None))

    """
    This method corresponds to the notifyDirty method, but is used
    for multidimensional inputslots, which contain subslots.
    
    The slots argument is a list of slots in which the first
    element specifies the mainslot (i.e. the slot which is specified
    in the operator.). The next element specifies the sub slot, i.e. the 
    child of the main slot, and so forth.
    
    The indexes argument is a list of the subslot indexes. As such it is 
    of lenght n-1 where n is the length of the slots arugment list.
    It contains the indexes of all subslots realtive to their parent slot.
    
    The key argument specifies the region of interest.    
    """
    def notifySubSlotDirty(self, slots, indexes, key):
        # simple default implementation
        # -> set all outputs dirty    
        for os in self.outputs.values():
            os.setDirty(slice(None,None,None))

    def onDisconnect(self, slot):
        pass

    def _notifyConnect(self, inputSlot):
        pass#self.notifyConnect(inputSlot)
    
    def _notifyConnectAll(self):
        pass

    def connect(self, **kwargs):
        for k in kwargs:
          if k in self.inputs.keys():
            self.inputs[k].connect(kwargs[k])
          else:
            print "ERROR, connect(): operator %s has no slot named %s" % (self.name, k)
            print "                  available inputSlots are: ", self.inputs.keys()
            assert(1==2)


    def _setupOutputs(self):
      self.setupOutputs()

      #notify outputs of probably changed meta information
      for k,v in self.outputs.items():
        v._changed()
    
      # Call anyone who wanted to be notified of configuration changes
      for fn, kwargs in self._configurationNotificationCallbacks:
          fn(**kwargs)

    def notifyConfigured(self, callbackFn, **kwargs):
        """
        Subscribe the provided callback function to configuration notifications.
        The callback will be called immediately after this operator's setupOutputs() function is called.
        """
        self._configurationNotificationCallbacks.append( (callbackFn, kwargs) )
        
    def disconnectNotifyConfigured(self, callbackFn, **kwargs):
        """
        Unsubscribe the given callback from the "configured" callback list.
        """
        # A ValueError here is probably a real problem in the client code,
        #  so we won't catch that exception.
        self._configurationNotificationCallbacks.remove( (callbackFn, kwargs) )
    
    def setupOutputs(self):
      """
      This method is called when all input slots of an operator are
      successfully connected, a successful connection is also established
      if the input slot is not connected to another slot, but has
      a default value defined.

      In this method the operator developer should stup 
      the .meta information of the outputslots.

      The default implementation emulates the old api behaviour.
      """
      # emulate old behaviour
      self.notifyConnectAll()



    """
    OBSOLETE API
    This method is called opon connection of all inputslots of
    an operator.
    
    The operator should setup the output all outputslots accordingly.
    this includes setting their shape and axistags properties.
    """
    def notifyConnectAll(self):
        pass



    """
    This method of the operator is called when a connected operator
    or an outside user of the graph wants to retrieve the calculation results
    from the operator.
    
    The slot which is requested is specified in the slot arguemt,
    the region of interest is specified in the key property.
    The result area into which the calculation results MUST be written is 
    specified in the result argument. "result" is an numpy.ndarray that
    has the same shape as the region of interest(key).
    
    The method must retrieve all required inputs that are neccessary to
    calculate the requested output area from its input slots,
    run the calculation and put the results into the provided result argument.
    """
    def execute(self, slot, roi, result):
        return None


    """
    This method corresponds to the getOutSlot method, but is used
    for multidimensional inputslots, which contain subslots.
    
    The slots argument is a list of slots in which the first
    element specifies the mainslot (i.e. the slot which is specified
    in the operator.). The next element specifies the sub slot, i.e. the 
    child of the main slot, and so forth.
    
    The indexes argument is a list of the subslot indexes. As such it is 
    of lenght n-1 where n is the length of the slots arugment list.
    It contains the indexes of all subslots realtive to their parent slot.
    
    The key argument specifies the region of interest.    
    """
    def getSubOutSlot(self, slots, indexes, key, result):
        return None
    
    def setInSlot(self, slot, key, value):
        pass

    def setSubInSlot(self,slots,indexes, key,value):
        pass

    
    def dumpToH5G(self, h5g, patchBoard):
        h5inputs = h5g.create_group("inputs")
        h5inputs.dumpObject(self.inputs)

        h5outputs = h5g.create_group("outputs")
        h5outputs.dumpObject(self.outputs)
        
        h5graph = h5g.create_group("graph")
        h5graph.dumpObject(self.graph)
    
    @classmethod
    def reconstructFromH5G(cls, h5g, patchBoard):
        
        h5graph = h5g["graph"]        
        g = h5graph.reconstructObject(patchBoard)        
        op = stringToClass(h5g.attrs["className"])(g)

        patchBoard[h5g.attrs["id"]] = op        
        
        h5inputs = h5g["inputs"]
        op.inputs = h5inputs.reconstructObject(patchBoard)
        
        h5outputs = h5g["outputs"]
        op.outputs = h5outputs.reconstructObject(patchBoard)
        
        return op
        


class OperatorWrapper(Operator):
    name = ""
    
    def __init__(self, operator, register = False):
        self.inputs = InputDict(self)
        self.outputs = OutputDict(self)
        self.operator = operator
        self._eventCounter = 0
        self._processedEvents = {}       
        self._originalGraph = operator.graph
        self.graph = operator.graph
        self._parent = operator._parent
        self._connecting = False
        
        if operator is not None:
            self.name = operator.name
            self._originalGraph = operator.graph
            self.graph = operator.graph

            self.comprehensionSlots = 1
            self.innerOperators = []
            self.comprehensionCount = 0
            self.origInputs = self.operator.inputs.copy()
            self.origOutputs = self.operator.outputs.copy()
            if lazyflow.verboseWrapping:
              print "wrapping operator [self=%r] '%s'" % (operator, operator.name)
            
            self._inputSlots = []
            self._outputSlots = []
            
            # replicate callbacks
            self._configurationNotificationCallbacks = self.operator._configurationNotificationCallbacks
            
            # replicate input slot definitions
            for islot in self.operator.inputSlots:
                level = islot.level + 1
                self._inputSlots.append(islot.getInstance(self,level = level))
    
            # replicate output slot definitions
            for oslot in self.outputSlots:
                level = oslot.level + 1
                self._outputSlots.append(oslot.getInstance(self, level = level))
    
                    
            # replicate input slots for the instance
            for islot in self.operator.inputs.values():
                level = islot.level + 1
                ii = islot.getInstance(self,level)
                self.inputs[islot.name] = ii
                setattr(self,islot.name,ii)
                op = self.operator
                while isinstance(op.operator, (Operator, MultiInputSlot)):
                    op = op.operator
                op.inputs[islot.name] = ii
                setattr(op,islot.name,ii)
            
            # replicate output slots for the instance
            for oslot in self.operator.outputs.values():
                level = oslot.level + 1
                oo = oslot.getInstance(self,level)
                self.outputs[oslot.name] = oo
                setattr(self,oslot.name,oo)
                op = self.operator
                while isinstance(op.operator, (Operator, MultiOutputSlot)):
                    op = op.operator
                op.outputs[oslot.name] = oo
                setattr(op,oslot.name,oo)

            #connect input slots
            for islot in self.origInputs.values():
                ii = self.inputs[islot.name]
                partner = islot.partner
                value = islot._value
                self.operator.inputs[islot.name] = ii
                if partner is not None:
                    partner._connect(ii)
                if value is not None:
                    ii.setValue(value)
                islot.disconnect()
                    
            self._setupOutputs()
    
    
            #connect output slots
            for oslot in self.origOutputs.values():
                oo = self.outputs[oslot.name]            
                partners = copy.copy(oslot.partners)
                oslot.disconnect()
                for p in partners:         
                    oo._connect(p)
            
        self._setDefaultInputValues()

    def _getOriginalOperator(self):
        op = self.operator
        while isinstance(op, OperatorWrapper):
            op = self.operator
        return op
                    
    def _testRestoreOriginalOperator(self):
        #TODO: only restore to the level that is needed, not to the most upper one !
        for iname, islot in self.inputs.items():
            if islot.partner is not None:
                if islot.partner.level > self.origInputs[iname].level:
                    return
                
        if lazyflow.verboseWrapping:
            print "Restoring original operator [self=%r] named '%s'" % (self, self.name)

        op = self
        while isinstance(op.operator, (OperatorWrapper)):
            op = op.operator

        op.operator.outputs = op.origOutputs
        for o in op.operator.outputs.values():
          setattr(op.operator, o.name, o)
        
        
        op.operator.inputs = op.origInputs
        for i in op.operator.inputs.values():
          setattr(op.operator, i.name, i)

        op = op.operator
         

        # restore current connections
        for k, islot in self.inputs.items():
            if islot.partner is not None:
                op.inputs[k].connect(islot.partner)
            elif islot._value is not None:
                op.inputs[k].setValue(islot._value)

        for k, oslot in self.outputs.items():
            for p in oslot.partners:
                op.outputs[k]._connect(p)
    
    def onDisconnect(self, slot):
       self._testRestoreOriginalOperator() 
                    
    def notifyDirty(self, slot, key):
        pass

    def notifySubSlotDirty(self, slots, indexes, key):
        pass

    def disconnect(self):
        for s in self.outputs.values():
            s.disconnect()
        for s in self.inputs.values():
            s.disconnect()
        self._testRestoreOriginalOperator()

    
    def _createInnerOperator(self):
        if self.operator.__class__ is not OperatorWrapper:
            opcopy = self.operator.__class__(parent = self)
        else:
            if lazyflow.verboseWrapping:
                print "_createInnerOperator OperatorWrapper"
            opcopy = OperatorWrapper(self.operator._createInnerOperator())
        return opcopy
    
    def _removeInnerOperator(self, op):
        op.disconnect()
        index = self.innerOperators.index(op)
        self.innerOperators.remove(op)
        for name, oslot in self.outputs.items():
            oslot.pop(index)

    def _connectInnerOutputsForIndex(self, index):
        innerOp = self.innerOperators[index]
        for key,mslot in self.outputs.items():            
            mslot[index] = innerOp.outputs[key]

            
    def _connectInnerOutputs(self):
        #for k,mslot in self.outputs.items():
        #    #assert isinstance(mslot,MultiOutputSlot)
        #    mslot.resize(len(self.innerOperators))

        for key,mslot in self.outputs.items():
            for index, innerOp in enumerate(self.innerOperators):
                if innerOp is not None and index < len(mslot):
                  mslot[index] = innerOp.outputs[key]

    def _ensureInputSize(self, numMax = 0, event = None):
        
        if event is None:
          self._eventCounter += 1
          event = (id(self),self._eventCounter)

        if self._processedEvents.has_key(event):
          return

        self._processedEvents[event] = True
        newInnerOps = []
        maxLen = numMax
        for name, islot in self.inputs.items():
            assert isinstance(islot, MultiInputSlot)
            maxLen = max(islot._requiredLength(), maxLen)
        


        while maxLen > len(self.innerOperators):
            newop = self._createInnerOperator()
            self.innerOperators.append(newop)
            newInnerOps.append(newop)

        while maxLen < len(self.innerOperators):
            op = self.innerOperators[-1]
            self._removeInnerOperator(op)

        for name, islot in self.inputs.items():
            islot.resize(maxLen, notify = False, event = event)

        for name, oslot in self.outputs.items():
            oslot.resize(maxLen,event = event)

        #for name, oslot in self.outputs.items():
        #    oslot.resize(maxLen)

        return maxLen

    def _setupOutputs(self):
      if self._connecting is True:
        return
      self._connecting = True
      inputSlot = self.inputs.values()[0]
      maxLen = self._ensureInputSize()
      for inputSlot in self.inputs.values():
        for i in range(len(inputSlot)):
            islot = inputSlot[i]
            if islot.partner is not None:
                self.innerOperators[i].inputs[inputSlot.name].connect(islot.partner)
            elif islot._value is not None:
                self.innerOperators[i].inputs[inputSlot.name].setValue(islot._value)
                        
      self._ensureOutputSize([],[], maxLen)
      self._connectInnerOutputs()
      self.setupOutputs()
      
        
      for k,mslot in self.outputs.items():
        assert len(mslot) == len(self.innerOperators) == maxLen, "%d, %d" % (len(mslot), len(self.innerOperators))        


      for o in self.outputs.values():
        o._changed()

      self._connecting = False
      
      # Call anyone who wanted to be notified of configuration changes
      for fn, kwargs in self._configurationNotificationCallbacks:
          fn(**kwargs)
    
    def _ensureOutputSize(self,slots,indexes,size,event = None):
        oldSize = len(self.innerOperators)

        while len(self.innerOperators) < size:
          op = self._createInnerOperator()
          self.innerOperators.append(op)

        while len(self.innerOperators) > size:
          op = self.innerOperators.pop()
  

        for k,oslot in self.outputs.items():
          oslot.resize(size,event = event)

                
    def getOutSlot(self, slot, key, result):
        #this should never be called !!!        
        assert 1==2


    def getSubOutSlot(self, slots, indexes, key, result):
        if len(indexes) == 1:
            return self.innerOperators[indexes[0]].getOutSlot(self.innerOperators[indexes[0]].outputs[slots[0].name], key, result)
        else:
            self.innerOperators[indexes[0]].getSubOutSlot(slots[1:], indexes[1:], key, result)
        
    def setInSlot(self, slot, key, value):
        #TODO: code this
        assert 1==2

    def setSubInSlot(self,multislot,slot,index, key,value):
        #TODO: code this
        assert 1==2


    def dumpToH5G(self, h5g, patchBoard):
        h5g.dumpSubObjects({
                    "graph" : self.graph,
                    "operator": self.operator,
                    "origInputs": self.origInputs,
                    "origOutputs": self.origOutputs,
                    "_inputSlots": self._inputSlots,
                    "_outputSlots": self._outputSlots,
                    "inputs": self.inputs,
                    "outputs": self.outputs,
                    "innerOperators": self.innerOperators                    
                },patchBoard)    
                
    @classmethod
    def reconstructFromH5G(cls, h5g, patchBoard):
        
        op = stringToClass(h5g.attrs["className"])(None)
        
        patchBoard[h5g.attrs["id"]] = op
        
        h5g.reconstructSubObjects(op, {
                    "graph" : "graph",
                    "operator" : "operator",
                    "origInputs": "origInputs",
                    "origOutputs": "origOutputs",
                    "_inputSlots": "_inputSlots",
                    "_outputSlots": "_outputSlots",
                    "inputs": "inputs",
                    "outputs": "outputs",
                    "innerOperators": "innerOperators"                    
                },patchBoard)    

        return op
        
   
                        
class Graph(object):
  def __init__(self, numThreads=-1):
    pass

  def stopGraph(self):
    pass

  def finalize(self):
    pass

  def resumeGraph(self):
    pass

  def _registerCache(self, cache):
    pass

  def _notifyMemoryHit(self, *args, **kwargs):
    pass

  def _notifyMemoryAllocation(self, *args, **kwargs):
    pass

  def _notifyFreeMemory(self, *args, **kwargs):
    pass


  def dumpToH5G(self, h5g, patchBoard):
      self.stopGraph()
      h5g.dumpSubObjects({
                  "operators" : self.operators,
                  "numThreads": self.numThreads,
                  "softMaxMem": self.softMaxMem
              },patchBoard)    
      self.resumeGraph()

  
  @classmethod
  def reconstructFromH5G(cls, h5g, patchBoard):
      numThreads = h5g["numThreads"].reconstructObject()
      softMaxMem = h5g["softMaxMem"].reconstructObject()

      g = Graph(numThreads = numThreads, softMaxMem = softMaxMem)
      patchBoard[h5g.attrs["id"]] = g 
      g.stopGraph()
      
      h5g.reconstructSubObjects(g, {
                  "operators": "operators",
                  "numThreads": "numThreads",
                  "softMaxMem" : "softMaxMem"
              },patchBoard)    
      g.resumeGraph()
      return g
 <|MERGE_RESOLUTION|>--- conflicted
+++ resolved
@@ -761,12 +761,9 @@
           self.stype.setupMetaForValue(value)
           for i,s in enumerate(self._subSlots):
               s.setValue(self._value)
-<<<<<<< HEAD
-=======
           # call connect callbacks
           for f, kw in self._callbacks_connect.iteritems():
             f(self,**kw)
->>>>>>> 7f23f060
           self._changed()    
     
     def setValues(self, values):
